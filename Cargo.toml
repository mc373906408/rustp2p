[package]
name = "rustp2p"
version = "0.3.0"
edition = "2021"
license = "Apache-2.0"
readme = "README.md"
description = "A decentralized p2p library powered by Rust, which is devoted to simple use. "
repository = "https://github.com/rustp2p/rustp2p"

# 添加crate类型，包含staticlib和cdylib用于创建动态库
[lib]
name = "rustp2p"
crate-type = ["staticlib", "cdylib", "rlib"]

# 添加构建依赖
[build-dependencies]
cbindgen = "0.26.0"

# 优化选项 - 发布模式
[profile.release]
# 优化二进制大小
opt-level = 'z'
# 启用链接时优化 (LTO)
lto = true
# 剥离符号信息
strip = true
# 启用代码收缩
codegen-units = 1
# 优化不变量
panic = 'abort'
# 减少调试信息
debug = 0
# 启用优化内联
overflow-checks = false

# 为依赖项也启用优化
[profile.release.package."*"]
opt-level = 'z'
codegen-units = 1
strip = true

[dependencies]
rust-p2p-core = { workspace = true }
async-trait = { workspace = true }
tokio = { workspace = true }
log = { workspace = true }
thiserror = { workspace = true }
bytes = { workspace = true }
parking_lot = { workspace = true }
dashmap = { workspace = true }
rand = { workspace = true }
crossbeam-utils = { workspace = true }
crossbeam-queue = { workspace = true }
flume = { workspace = true }
kcp = { workspace = true, optional = true }
tokio-util = { workspace = true }
async-shutdown = { workspace = true }
rmp-serde = "1.3"
dns-parser = "0.8"
<<<<<<< HEAD

=======
>>>>>>> a23ac856
openssl = { version = "0.10", optional = true }
ring = { version = "0.17", optional = true }
sha2 = "0.10"

futures = "0.3.31"

[dev-dependencies]
rustp2p = { path = "../rustp2p", features = ["aes-gcm-ring"] }
clap = { version = "=4.0.32", features = ["derive"] }
log = "0.4.22"
env_logger = "0.11.5"
tun-rs = { version = "2.0.9", features = ["async_tokio"] }
pnet_packet = "0.35.0"
tokio = { version = "1.42", features = ["full"] }
ctrlc = "3.4.5"

[[example]]
name = "node"
path = "examples/node.rs"

[[example]]
name = "node_kcp_stream"
path = "examples/node_kcp_stream.rs"
required-features = ["use-kcp"]

[workspace]
resolver = "2"
members = [
    "rustp2p-core", "rustp2p-reliable"
]

[workspace.dependencies]
rust-p2p-core = { path = "rustp2p-core", version = "0.3" }
rustp2p-reliable = { path = "rustp2p-reliable", version = "0.1" }
tachyonix = "0.3"
thiserror = "2"
tokio = { version = "1.42", features = ["full"] }
async-trait = "0.1"
log = "0.4"
parking_lot = "0.12"
bytes = "1.9"
dashmap = "6.1"
rand = "0.9"
crossbeam-utils = "0.8"
crossbeam-queue = "0.3"
kcp = "0.5.3"
tokio-util = "0.7"
flume = { version = "0.11.1", features = ["async"] }
async-shutdown = "0.2"

[features]
default = []
aes-gcm-openssl = ["openssl"]
chacha20-poly1305-openssl = ["openssl"]
aes-gcm-ring = ["ring"]
chacha20-poly1305-ring = ["ring"]
<<<<<<< HEAD
use-kcp = ["kcp"]
ffi = []
=======
use-kcp = ["kcp"]
>>>>>>> a23ac856
<|MERGE_RESOLUTION|>--- conflicted
+++ resolved
@@ -57,10 +57,6 @@
 async-shutdown = { workspace = true }
 rmp-serde = "1.3"
 dns-parser = "0.8"
-<<<<<<< HEAD
-
-=======
->>>>>>> a23ac856
 openssl = { version = "0.10", optional = true }
 ring = { version = "0.17", optional = true }
 sha2 = "0.10"
@@ -117,9 +113,5 @@
 chacha20-poly1305-openssl = ["openssl"]
 aes-gcm-ring = ["ring"]
 chacha20-poly1305-ring = ["ring"]
-<<<<<<< HEAD
 use-kcp = ["kcp"]
-ffi = []
-=======
-use-kcp = ["kcp"]
->>>>>>> a23ac856
+ffi = []